{-# LANGUAGE OverloadedStrings #-}
-- |This module provides a directory browser interface widget.  For
-- full details, please see the Vty-ui User's Manual.
module Graphics.Vty.Widgets.DirBrowser
    ( DirBrowser(dirBrowserWidget)
    , BrowserSkin(..)
    , DirBrowserWidgetType
    , newDirBrowser
    , withAnnotations
    , setDirBrowserPath
    , getDirBrowserPath
    , defaultBrowserSkin
    , onBrowseAccept
    , onBrowseCancel
    , onBrowserPathChange
    , reportBrowserError
    , refreshBrowser
    )
where

import Data.IORef
import qualified Data.Map as Map
import qualified Control.Exception as E
import Control.Monad
import qualified Data.Text as T
import Graphics.Vty
import Graphics.Vty.Widgets.Core
import Graphics.Vty.Widgets.List
import Graphics.Vty.Widgets.Text
import Graphics.Vty.Widgets.Box
import Graphics.Vty.Widgets.Fills
import Graphics.Vty.Widgets.Util
import Graphics.Vty.Widgets.Events
import System.Directory
import System.FilePath
import System.Posix.Files
import System.IO.Error

type DirBrowserWidgetType =
    Box
    (Box (Box FormattedText FormattedText) HFill)
    (Box
     (List [Char] (Box FormattedText FormattedText))
     (Box
      (Box (Box FormattedText FormattedText) HFill)
      FormattedText))

data DirBrowser = DirBrowser { dirBrowserWidget :: Widget DirBrowserWidgetType
                             , dirBrowserList :: Widget (List String (Box FormattedText FormattedText))
                             , dirBrowserPath :: IORef FilePath
                             , dirBrowserPathDisplay :: Widget FormattedText
                             , dirBrowserSelectionMap :: IORef (Map.Map FilePath Int)
                             , dirBrowserFileInfo :: Widget FormattedText
                             , dirBrowserSkin :: BrowserSkin
                             , dirBrowserErrorWidget :: Widget FormattedText
                             , dirBrowserChooseHandlers :: Handlers FilePath
                             , dirBrowserCancelHandlers :: Handlers FilePath
                             , dirBrowserPathChangeHandlers :: Handlers FilePath
                             }

-- |The collection of attributes and annotations used to determine the
-- browser's visual appearance.
data BrowserSkin = BrowserSkin { browserHeaderAttr :: Attr
                               -- ^Used for the header and footer
                               -- areas of the interface.
                               , browserUnfocusedSelAttr :: Attr
                               -- ^Used for the selected entry when
                               -- the browser does not have focus.
                               , browserErrorAttr :: Attr
                               -- ^Used for the browser's
                               -- error-reporting area.
                               , browserDirAttr :: Attr
                               -- ^Used for directory entries.
                               , browserLinkAttr :: Attr
                               -- ^Used for symbolic link entries.
                               , browserBlockDevAttr :: Attr
                               -- ^Used for block device entries.
                               , browserNamedPipeAttr :: Attr
                               -- ^Used for named pipe entries.
                               , browserCharDevAttr :: Attr
                               -- ^Used for device entries.
                               , browserSockAttr :: Attr
                               -- ^Used for socket entries.
                               , browserShowHeader :: Bool
                               -- ^Whether the browser header should
                               -- be shown.
                               , browserShowFooter :: Bool
                               -- ^Whether the browser footer should
                               -- be shown.
                               , browserCustomAnnotations :: [ (FilePath -> FileStatus -> Bool
                                                               , FilePath -> FileStatus -> IO T.Text
                                                               , Attr)
                                                             ]
                               -- ^File annotations.
                               , browserIncludeEntry :: FilePath -> FileStatus -> Bool
                               -- ^The predicate which determines
                               -- which entries get listed in the
                               -- browser.
                               }

-- |The default browser skin with (hopefully) sane attribute defaults.
defaultBrowserSkin :: BrowserSkin
defaultBrowserSkin = BrowserSkin { browserHeaderAttr = white `on` blue
                                 , browserUnfocusedSelAttr = bgColor blue
                                 , browserErrorAttr = white `on` red
                                 , browserDirAttr = fgColor green
                                 , browserLinkAttr = fgColor cyan
                                 , browserBlockDevAttr = fgColor red
                                 , browserNamedPipeAttr = fgColor yellow
                                 , browserCharDevAttr = fgColor red
                                 , browserSockAttr = fgColor magenta
                                 , browserShowHeader = True
                                 , browserShowFooter = True
                                 , browserCustomAnnotations = []
                                 , browserIncludeEntry = (const . const) True
                                 }

-- |Apply annotations to a browser skin.
withAnnotations :: BrowserSkin
                -> [(FilePath -> FileStatus -> Bool, FilePath -> FileStatus -> IO T.Text, Attr)]
                -> BrowserSkin
withAnnotations sk as = sk { browserCustomAnnotations = browserCustomAnnotations sk ++ as }

-- |Create a directory browser widget with the specified skin.
-- Returns the browser itself along with its focus group.
newDirBrowser :: BrowserSkin -> IO (DirBrowser, Widget FocusGroup)
newDirBrowser bSkin = do
  path <- getCurrentDirectory
  pathWidget <- plainText T.empty
  errorText <- plainText T.empty >>= withNormalAttribute (browserErrorAttr bSkin)
  header <- ((plainText " Path: ")
             <++> (return pathWidget) <++> (hFill ' ' 1))
            >>= withNormalAttribute (browserHeaderAttr bSkin)

  fileInfo <- plainText T.empty
  footer <- ((plainText " ")
             <++> (return fileInfo) <++> (hFill ' ' 1) <++> (return errorText))
            >>= withNormalAttribute (browserHeaderAttr bSkin)

  l <- newList (browserUnfocusedSelAttr bSkin)
  ui <- vBox header =<< vBox l footer

  r <- newIORef ""
  r2 <- newIORef Map.empty

  hs <- newHandlers
  chs <- newHandlers
  pchs <- newHandlers

  let b = DirBrowser { dirBrowserWidget = ui
                     , dirBrowserList = l
                     , dirBrowserPath = r
                     , dirBrowserPathDisplay = pathWidget
                     , dirBrowserSelectionMap = r2
                     , dirBrowserFileInfo = fileInfo
                     , dirBrowserSkin = bSkin
                     , dirBrowserChooseHandlers = hs
                     , dirBrowserCancelHandlers = chs
                     , dirBrowserPathChangeHandlers = pchs
                     , dirBrowserErrorWidget = errorText
                     }

  l `onKeyPressed` handleBrowserKey b
  l `onSelectionChange` (\e -> clearError b >> handleSelectionChange b e)
  b `onBrowserPathChange` (setText (dirBrowserPathDisplay b) . T.pack)

  setVisible header $ browserShowHeader bSkin
  setVisible footer $ browserShowFooter bSkin

  setVisible header $ browserShowHeader bSkin
  setVisible footer $ browserShowFooter bSkin

  fg <- newFocusGroup
  _ <- addToFocusGroup fg ui

  setDirBrowserPath b path
  return (b, fg)

-- |Report an error in the browser's error-reporting area.  Useful for
-- reporting application-specific errors with the user's file
-- selection.
reportBrowserError :: DirBrowser -> T.Text -> IO ()
reportBrowserError b msg = setText (dirBrowserErrorWidget b) $
                           T.concat [ "Error: "
                                    , msg
                                    ]

clearError :: DirBrowser -> IO ()
clearError b = setText (dirBrowserErrorWidget b) T.empty

-- |Register handlers to be invoked when the user makes a selection.
onBrowseAccept :: DirBrowser -> (FilePath -> IO ()) -> IO ()
onBrowseAccept = addHandler (return . dirBrowserChooseHandlers)

-- |Register handlers to be invoked when the user cancels browsing.
onBrowseCancel :: DirBrowser -> (FilePath -> IO ()) -> IO ()
onBrowseCancel = addHandler (return . dirBrowserCancelHandlers)

-- |Register handlers to be invoked when the browser's path changes.
onBrowserPathChange :: DirBrowser -> (FilePath -> IO ()) -> IO ()
onBrowserPathChange = addHandler (return . dirBrowserPathChangeHandlers)

cancelBrowse :: DirBrowser -> IO ()
cancelBrowse b = fireEvent b (return . dirBrowserCancelHandlers) =<< getDirBrowserPath b

chooseCurrentEntry :: DirBrowser -> IO ()
chooseCurrentEntry b = do
  p <- getDirBrowserPath b
  mCur <- getSelected (dirBrowserList b)
  case mCur of
    Nothing -> return ()
    Just (_, (e, _)) -> fireEvent b (return . dirBrowserChooseHandlers) (p </> e)

handleSelectionChange :: DirBrowser -> SelectionEvent String b -> IO ()
handleSelectionChange b ev = do
  case ev of
    SelectionOff -> setText (dirBrowserFileInfo b) "-"
    SelectionOn _ path _ -> setText (dirBrowserFileInfo b) =<<
                            (getFileInfo b path)

getFileInfo :: DirBrowser -> FilePath -> IO T.Text
getFileInfo b path = do
  cur <- getDirBrowserPath b
  let newPath = cur </> path
  st <- getSymbolicLinkStatus newPath
  (_, mkAnn) <- fileAnnotation (dirBrowserSkin b) st cur path
  ann <- mkAnn
  return $ T.concat [ T.pack (path ++ ": ")
                    , ann
                    ]

builtInAnnotations :: FilePath -> BrowserSkin -> [(FilePath -> FileStatus -> Bool, FilePath -> FileStatus -> IO T.Text, Attr)]
builtInAnnotations cur sk =
    [ (\_ s -> isRegularFile s
      , \_ s -> return $ T.pack $ "regular file, " ++
                (show $ fileSize s) ++ " bytes"
      , def_attr)
    , (\_ s -> isSymbolicLink s,
       (\p stat -> do
          linkDest <- if not $ isSymbolicLink stat
                      then return ""
                      else do
                        linkPath <- readSymbolicLink p
                        canonicalizePath $ cur </> linkPath
          return $ T.pack $ "symbolic link to " ++ linkDest)
      , browserLinkAttr sk)
    , (\_ s -> isDirectory s, \_ _ -> return "directory", browserDirAttr sk)
    , (\_ s -> isBlockDevice s, \_ _ -> return "block device", browserBlockDevAttr sk)
    , (\_ s -> isNamedPipe s, \_ _ -> return "named pipe", browserNamedPipeAttr sk)
    , (\_ s -> isCharacterDevice s, \_ _ -> return "character device", browserCharDevAttr sk)
    , (\_ s -> isSocket s, \_ _ -> return "socket", browserSockAttr sk)
    ]

fileAnnotation :: BrowserSkin -> FileStatus -> FilePath -> FilePath -> IO (Attr, IO T.Text)
fileAnnotation sk st cur shortPath = do
  let fullPath = cur </> shortPath

      annotation = getAnnotation' fullPath st $ (browserCustomAnnotations sk) ++
                   (builtInAnnotations cur sk)

      getAnnotation' _ _ [] = (def_attr, return T.empty)
      getAnnotation' pth stat ((f,mkAnn,a):rest) =
          if f pth stat
          then (a, mkAnn pth stat)
          else getAnnotation' pth stat rest

  return annotation

handleBrowserKey :: DirBrowser -> Widget (List a b) -> Key -> [Modifier] -> IO Bool
handleBrowserKey b _ KEnter [] = descend b True >> return True
handleBrowserKey b _ KRight [] = descend b False >> return True
handleBrowserKey b _ KLeft [] = ascend b >> return True
handleBrowserKey b _ KEsc [] = cancelBrowse b >> return True
handleBrowserKey b _ (KASCII 'q') [] = cancelBrowse b >> return True
handleBrowserKey b _ (KASCII 'r') [] = refreshBrowser b >> return True
handleBrowserKey _ _ _ _ = return False

-- |Refresh the browser by reloading and displaying the contents of
-- the browser's current path.
refreshBrowser :: DirBrowser -> IO ()
refreshBrowser b = setDirBrowserPath b =<< getDirBrowserPath b

-- |Set the browser's current path.
setDirBrowserPath :: DirBrowser -> FilePath -> IO ()
setDirBrowserPath b path = do
  cPath <- canonicalizePath path

  -- If for some reason we can't load the directory, report an error
  -- and don't change the browser state.
  (res, entries) <- (do
                      entries <- getDirectoryContents cPath
                      return (True, entries))
                     `E.catch` \e -> do
                             reportBrowserError b (T.pack $ ioeGetErrorString e)
                             return (False, [])

  when res $ do
    -- If something is currently selected, store that in the selection
    -- map before changing the path.
    cur <- getDirBrowserPath b
    mCur <- getSelected (dirBrowserList b)
    case mCur of
      Nothing -> return ()
      Just (i, _) -> storeSelection b cur i

    clearList (dirBrowserList b)
    modifyIORef (dirBrowserPath b) $ const cPath

    load b cPath entries

    sel <- getSelection b path
    case sel of
      Nothing -> return ()
      Just i -> scrollBy (dirBrowserList b) i

    fireEvent b (return . dirBrowserPathChangeHandlers) cPath

-- |Get the browser's current path.
getDirBrowserPath :: DirBrowser -> IO FilePath
getDirBrowserPath = readIORef . dirBrowserPath

storeSelection :: DirBrowser -> FilePath -> Int -> IO ()
storeSelection b path i =
    modifyIORef (dirBrowserSelectionMap b) $ \m -> Map.insert path i m

getSelection :: DirBrowser -> FilePath -> IO (Maybe Int)
getSelection b path = do
  st <- readIORef (dirBrowserSelectionMap b)
  return $ Map.lookup path st

load :: DirBrowser -> FilePath -> [FilePath] -> IO ()
load b cur entries =
    forM_ entries $ \entry -> do
      let fullPath = cur </> entry
      f <- getSymbolicLinkStatus fullPath
      when (browserIncludeEntry (dirBrowserSkin b) fullPath f) $
           do
             (attr, _) <- fileAnnotation (dirBrowserSkin b) f cur entry
<<<<<<< HEAD
             w <- plainText " " <++> plainText entry
=======
             w <- plainText " " <++> plainText (T.pack entry)
>>>>>>> a8b39535
             addToList (dirBrowserList b) entry w
             ch <- getSecondChild w
             setNormalAttribute ch attr

descend :: DirBrowser -> Bool -> IO ()
descend b shouldSelect = do
  base <- getDirBrowserPath b
  mCur <- getSelected (dirBrowserList b)
  case mCur of
    Nothing -> return ()
    Just (_, (p, _)) -> do
              let newPath = base </> p
              e <- doesDirectoryExist newPath
              case e of
                True -> do
                       cPath <- canonicalizePath newPath
                       cur <- getDirBrowserPath b
                       when (cur /= cPath) $ do
                          case takeDirectory cur == cPath of
                            True -> ascend b
                            False -> setDirBrowserPath b cPath

                False -> when shouldSelect $ chooseCurrentEntry b

ascend :: DirBrowser -> IO ()
ascend b = do
  cur <- getDirBrowserPath b
  let newPath = takeDirectory cur
  when (newPath /= cur) $
       setDirBrowserPath b newPath<|MERGE_RESOLUTION|>--- conflicted
+++ resolved
@@ -167,9 +167,6 @@
   setVisible header $ browserShowHeader bSkin
   setVisible footer $ browserShowFooter bSkin
 
-  setVisible header $ browserShowHeader bSkin
-  setVisible footer $ browserShowFooter bSkin
-
   fg <- newFocusGroup
   _ <- addToFocusGroup fg ui
 
@@ -336,11 +333,7 @@
       when (browserIncludeEntry (dirBrowserSkin b) fullPath f) $
            do
              (attr, _) <- fileAnnotation (dirBrowserSkin b) f cur entry
-<<<<<<< HEAD
-             w <- plainText " " <++> plainText entry
-=======
              w <- plainText " " <++> plainText (T.pack entry)
->>>>>>> a8b39535
              addToList (dirBrowserList b) entry w
              ch <- getSecondChild w
              setNormalAttribute ch attr
